--- conflicted
+++ resolved
@@ -6,11 +6,7 @@
 		"jsx": "react",
 		"jsxFactory": "app.h",
 		"jsxFragmentFactory": "app.Fragment",
-<<<<<<< HEAD
-		"lib": ["es2017", "esnext.asynciterable","dom"],
-=======
 		"lib": ["esnext","dom"],
->>>>>>> 6137326f
 		"experimentalDecorators": true,
 		"esModuleInterop": true,
 		"outDir": "../esm",
