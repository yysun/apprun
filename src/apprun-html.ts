import app, { Component, View, Action, Update, on, update } from './apprun'
import { createElement, render, Fragment } from './vdom-html';

app.createElement = createElement;
app.render = render;
app.Fragment = Fragment;

export default app;
export { Component, View, Action, Update, on, update };

<<<<<<< HEAD
window['Component'] = Component;
=======
if (typeof window === 'object') {
  window['Component'] = Component;
}
>>>>>>> fa691f7e
<|MERGE_RESOLUTION|>--- conflicted
+++ resolved
@@ -8,10 +8,6 @@
 export default app;
 export { Component, View, Action, Update, on, update };
 
-<<<<<<< HEAD
-window['Component'] = Component;
-=======
 if (typeof window === 'object') {
   window['Component'] = Component;
-}
->>>>>>> fa691f7e
+}