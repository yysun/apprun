import app from './app';
import { createElement, render, Fragment } from './vdom';
import { Component } from './component';
import { VNode, View, Action, Update } from './types';
import { on, update } from './decorator';
<<<<<<< HEAD
import webComponent from './web-component';
=======
import route from './router';
>>>>>>> ef346410

export interface IApp {
  start<T>(element?: Element | string, model?: T, view?: View<T>, update?: Update<T>,
    options?: { history?, rendered?: (state: T) => void}): Component<T>;
  on(name: string, fn: (...args: any[]) => void, options?: any): void;
  run(name: string, ...args: any[]): void;
  createElement(tag: string | Function, props, ...children): VNode | VNode[];
  render(element: HTMLElement, node: VNode): void;
  Fragment(props, ...children): any[];
  webComponent(name: string, componentClass, options?): void;
}

app.createElement = createElement;
app.render = render;
app.Fragment = Fragment;
app.webComponent = webComponent;

app.start = <T>(element?: HTMLElement | string, model?: T,  view?: View<T>, update?: Update<T>,
  options?: { history?, rendered?: (state: T) => void }) : Component<T> => {
    const opts = Object.assign(options || {}, { render: true, global_event: true });
    const component = new Component<T>(model, view, update);
    if (options && options.rendered) component.rendered = options.rendered;
    component.mount(element, opts);
    return component;
};

let _app: IApp = app;
declare var global;
const root = global || window;
if (root['app'] && root['app']['start']) {
  _app = root['app'];
} else {
  root['app'] = _app;
  if (typeof document === 'object') {
    document.addEventListener("DOMContentLoaded", () => {
      window.onpopstate = () => route(location.hash || location.pathname);
      route(location.hash);
    });
  }
}
export type StatelessComponent<T={}> = (args: T) => string | VNode | void;
export { Component, View, Action, Update, on, update };
export { update as event };
export default _app;

app.on('debug', _ => 0);<|MERGE_RESOLUTION|>--- conflicted
+++ resolved
@@ -3,11 +3,8 @@
 import { Component } from './component';
 import { VNode, View, Action, Update } from './types';
 import { on, update } from './decorator';
-<<<<<<< HEAD
+import route from './router';
 import webComponent from './web-component';
-=======
-import route from './router';
->>>>>>> ef346410
 
 export interface IApp {
   start<T>(element?: Element | string, model?: T, view?: View<T>, update?: Update<T>,
