--- conflicted
+++ resolved
@@ -46,16 +46,7 @@
   if (Array.isArray(nodes)) {
     updateChildren(element, nodes);
   } else {
-<<<<<<< HEAD
-    const node = nodes;
-    if (!element.firstChild) {
-      element.appendChild(create(node));
-    } else {
-      update(element.firstChild, node);
-    }
-=======
     updateChildren(element, [nodes]);
->>>>>>> 8a60e127
   }
 }
 
