# Component

An AppRun component is a mini-application that has the elm architecture, which means inside a component, there are _state_, _view_, and _update_. Components provide a local scope.

The component is a technique to decompose the large system into smaller, manageable, and reusable pieces. The component is the basic building block. Usually, a component is an autonomous and reusable module that encapsulates a set of data and functions.

## Create Your First Component

It is straightforward to create a component. You create a component class around the _state_, _view_, and _update_.

### Component Class

The component class is a subclass of AppRun Component class.

```javascript
import {app, Component} from 'apprun';
class Counter extends Component {
  state = '';
  view = state => <div/>;
  update = {};
}
```

<<<<<<< HEAD
### Render Component to Element
=======
The counter component uses the _class fields_ to define the _state_, _view_, and _update_. Thanks to the TypeScript, _class fields_ are compiled into the code that browsers can run. Also, TypeScript compiles the JSX in the _view_ function.

### Render the Component
>>>>>>> fd6923ab

To use the components, you can render it to an element.

```javascript
const element = document.getElementById('my-app');
app.render(element, <Counter />);
```
When rendering the component, AppRun creates a component instance and render it to the element.

<<<<<<< HEAD
### Mount Component to Element

Or you can mount the component instance to an element.
=======
### Mount and Start

Or you can create the component using the constructor and mount the component instance to an element or to an _element ID_. When the component is mounted to an _element ID_, It will render the element only when it exists.

>>>>>>> fd6923ab

```javascript
const element = document.getElementById('my-app');
new Counter().mount(element);
```
This way, you have then control of the component instance. Also, the component can be mounted to an _element ID_. When the component is mounted to an _element ID_, It will not render the element if it cannot find it.


## Child Component

Components can have child components.

```javascript
class Child extends Component {
  state = {}
  view = state => <div></div>
  update = {}
}

class Parent extends Component {
  state = {}
  view = state => <div>
    <Child />
  </div>
  update = {}
}

```

But, you are not forced into the nested component structure. Sometimes, mounting components are more flexible. Please read this post, [Redux vs. The React Context API vs. AppRun](https://medium.com/@yiyisun/redux-vs-the-react-context-api-vs-apprun-f324bee8cbbf).

<<<<<<< HEAD

## Component Class

AppRun Component class uses several advanced JavaScript features, such as _class field_ and _decorator_. Thanks to the TypeScript, these language features are compiled into the code that browsers can run.

### Class Fields

The counter component uses the _class fields_ to define the _state_, _view_, and _update_.

```javascript
import app, { Component } from 'apprun';
class Counter extends Component {
  state = 0;
  view = state => <>
    <h1>{state}</h1>
    <button onclick={()=>app.run('-1')}>-1</button>
    <button onclick={()=>app.run('+1')}>+1</button>
  </>;
  update = {
    '+1': state => state + 1,
    '-1': state => state - 1
  };
}
```

### Event Handler Decorator

We can use @on decorators to create the event handlers in the component class without using the _update_ object.

```javascript
import app, { Component, on, event } from 'apprun';
=======
You can also pass the initial state in to the component's constructor directly:

```javascript
new Counter(100).mount(element);
```


When the component is mounted, by default it won't display until the events come. It is useful in the single page application (SPA) scenario where you can mount all components at once. Each component is activated by the routing events.

If you need the component to display the initial state, you can use the _start_ function.

```javascript
new Counter().start(document.body); // mount and display
```

You can render, mount, or start the component to _document.body_.

```javascript
//
app.render(document.body, <Counter />);
//
new Counter().mount(document.body);
//
new Counter().start(document.body);
```

## Child Component

Components can have child components.

```javascript
class Child extends Component {
  state = {}
  view = state => <div></div>
  update = {}
}

class Parent extends Component {
  state = {}
  view = state => <div>
    <Child />
  </div>
  update = {}
}

```

But, you are not forced into the nested component structure. Sometimes, mounting components are more flexible. Please read this post, [Redux vs. The React Context API vs. AppRun](https://medium.com/@yiyisun/redux-vs-the-react-context-api-vs-apprun-f324bee8cbbf).


## Component Events

Component provides a local scope for events. The _update_ registers the local events in the component. The _this.run_ function fires local events that can only be picked up inside the component.

> You can prefix the event name with #, / or @ to make it global.

```javascript
class Counter extends Component {
   update = {
      '+1': state=>state+1, // local event
      '#+1': state=>state+1, // global event
   }
}
```

The _app.run_ fires the global events that can be picked up by all components.

In addition to use the _update_ for defining event handlers, you can also use the @on decoratot or the $on directive.

### Event Handler Decorator

In the component class we can use the TypeScript to compile the @on decorators to create the event handlers without using the _update_ object.

```javascript
import app, { Component, on } from 'apprun';
>>>>>>> fd6923ab
class Counter extends Component {
  state = 0;
  view = state => <>
    <h1>{state}</h1>
<<<<<<< HEAD
    <button onclick={()=>app.run('-1')}>-1</button>
  <  button onclick={()=>app.run('+1')}>+1</button>
=======
    <button onclick={()=>this.run('-1')}>-1</button>
    <button onclick={()=>this.run('+1')}>+1</button>
>>>>>>> fd6923ab
  </>;

  @on('-1')
  decrease = state => state - 1;

  @on('+1')
  increase = state => state + 1;
}
<<<<<<< HEAD

```
## Life Cycle Methods

You can define call back functions to have AppRun call them during the component life cycle.
=======
```

### Event Directive

We can also use the [directive](07a-directive) to simplify the event handling.

```javascript
import {app, Component} from 'apprun';
class Counter extends Component {
  state = 0;
  view = state => <div>
    <h1>{state}</h1>
    <button $onclick={state=>state-1}>-1</button>
    <button $onclick={state=>state+1}>+1</button>
  </div>;
}
```


## Life Cycle Functions

Life Cycle Functions are call back functions that AppRun calls during the component life cycle. They are _mounted_, _rendered_, and _unload_.
>>>>>>> fd6923ab

```javascript
import { app, Component } from 'apprun';

class MyApp extends Component {
  state = {};
  view = state => <div></div>;
  update = {};

<<<<<<< HEAD
  //optional life cycle functions
=======
  //life cycle functions
>>>>>>> fd6923ab
  mounted = (props, children, state) => state;
  rendered = state => {};
  unload = state => {};
}

app.render(document.body, <MyApp />);
```

### mounted

The _mounted_ function is called after the component instance is mounted to a DOM element. The _mounted_ function can be used to set the initialize the state.
```javascript
mounted: (props: any, children: any[], state: T) => T | void;

```
<<<<<<< HEAD
=======
> Note: the _mounted_ function is only called in the child component.

```javascript
class Child extends Component {
  state = {} // you can define the initial state
  view = state => <div></div>
  update = {}
  mounted = (props, children) => { ...state, ...props } // this will be called, you can merge props into the state
}

class Parent extends Component {
  state = {} // you can define the initial state
  view = state => <div>
    <Child />
  </div>
  update = {}
  mounted = () => { } // this will NOT be called when component is created using the constructor
}
new Parent().start(document.body);
```
>>>>>>> fd6923ab

### rendered

The _rendered_ function is called after AppRun renders the result of the _view_ function. The _rendered_ function can be used to modify the DOM element using 3rd party libraries.
```javascript
rendered: (state: T, props?: any[]) => void;
```

### unload

The _unload function is called when the DOM element that component is mounted to is removed or reused by other components. The _unload function can be used to clean by the resources created by the 3rd party libraries.

```javascript
unload: (state: T) => void;
```

You can see, the component life cycle functions are useful for integrating [3rd party libraries](08-3rd-party-libs).

## Web Components

Using **apprun@es6**, you can convert AppRun components into [web components](https://developer.mozilla.org/en-US/docs/Web/Web_Components). AppRun components become the custom elements that also can handle AppRun events ([Online Demo](https://apprun.js.org/#play/7)).

```html
<html>
<head>
  <meta charset="utf-8">
  <title>Counter as web component</title>
</head>
<body>
  <my-app id='counter'></my-app>
  <script src="https://cdnjs.cloudflare.com/ajax/libs/custom-elements/1.1.2/custom-elements.min.js"></script>
  <script src="https://unpkg.com/apprun@es6/dist/apprun-html.js"></script>
  <script>
    class Counter extends Component {
      constructor() {
        super();
        this.state = 0;
        this.view = state => `<div>
          <h1>${state}</h1>
          <button onclick='counter.run("-1")'>-1</button>
          <button onclick='counter.run("+1")'>+1</button>
          </div>`;
        this.update = {
          '+1': state => state + 1,
          '-1': state => state - 1
        };
      }
    }
    app.webComponent('my-app', Counter);
  </script>
</body>
</html>
```

We have started to mention JSX. Next, you will learn about the [view patterns](06-view-patterns) of using JSX to create a rich user interface.

<|MERGE_RESOLUTION|>--- conflicted
+++ resolved
@@ -21,13 +21,9 @@
 }
 ```
 
-<<<<<<< HEAD
-### Render Component to Element
-=======
 The counter component uses the _class fields_ to define the _state_, _view_, and _update_. Thanks to the TypeScript, _class fields_ are compiled into the code that browsers can run. Also, TypeScript compiles the JSX in the _view_ function.
 
 ### Render the Component
->>>>>>> fd6923ab
 
 To use the components, you can render it to an element.
 
@@ -37,80 +33,16 @@
 ```
 When rendering the component, AppRun creates a component instance and render it to the element.
 
-<<<<<<< HEAD
-### Mount Component to Element
-
-Or you can mount the component instance to an element.
-=======
 ### Mount and Start
 
 Or you can create the component using the constructor and mount the component instance to an element or to an _element ID_. When the component is mounted to an _element ID_, It will render the element only when it exists.
 
->>>>>>> fd6923ab
 
 ```javascript
 const element = document.getElementById('my-app');
 new Counter().mount(element);
 ```
-This way, you have then control of the component instance. Also, the component can be mounted to an _element ID_. When the component is mounted to an _element ID_, It will not render the element if it cannot find it.
-
-
-## Child Component
-
-Components can have child components.
-
-```javascript
-class Child extends Component {
-  state = {}
-  view = state => <div></div>
-  update = {}
-}
-
-class Parent extends Component {
-  state = {}
-  view = state => <div>
-    <Child />
-  </div>
-  update = {}
-}
-
-```
-
-But, you are not forced into the nested component structure. Sometimes, mounting components are more flexible. Please read this post, [Redux vs. The React Context API vs. AppRun](https://medium.com/@yiyisun/redux-vs-the-react-context-api-vs-apprun-f324bee8cbbf).
-
-<<<<<<< HEAD
-
-## Component Class
-
-AppRun Component class uses several advanced JavaScript features, such as _class field_ and _decorator_. Thanks to the TypeScript, these language features are compiled into the code that browsers can run.
-
-### Class Fields
-
-The counter component uses the _class fields_ to define the _state_, _view_, and _update_.
-
-```javascript
-import app, { Component } from 'apprun';
-class Counter extends Component {
-  state = 0;
-  view = state => <>
-    <h1>{state}</h1>
-    <button onclick={()=>app.run('-1')}>-1</button>
-    <button onclick={()=>app.run('+1')}>+1</button>
-  </>;
-  update = {
-    '+1': state => state + 1,
-    '-1': state => state - 1
-  };
-}
-```
-
-### Event Handler Decorator
-
-We can use @on decorators to create the event handlers in the component class without using the _update_ object.
-
-```javascript
-import app, { Component, on, event } from 'apprun';
-=======
+
 You can also pass the initial state in to the component's constructor directly:
 
 ```javascript
@@ -186,18 +118,12 @@
 
 ```javascript
 import app, { Component, on } from 'apprun';
->>>>>>> fd6923ab
 class Counter extends Component {
   state = 0;
   view = state => <>
     <h1>{state}</h1>
-<<<<<<< HEAD
-    <button onclick={()=>app.run('-1')}>-1</button>
-  <  button onclick={()=>app.run('+1')}>+1</button>
-=======
     <button onclick={()=>this.run('-1')}>-1</button>
     <button onclick={()=>this.run('+1')}>+1</button>
->>>>>>> fd6923ab
   </>;
 
   @on('-1')
@@ -206,13 +132,6 @@
   @on('+1')
   increase = state => state + 1;
 }
-<<<<<<< HEAD
-
-```
-## Life Cycle Methods
-
-You can define call back functions to have AppRun call them during the component life cycle.
-=======
 ```
 
 ### Event Directive
@@ -235,7 +154,6 @@
 ## Life Cycle Functions
 
 Life Cycle Functions are call back functions that AppRun calls during the component life cycle. They are _mounted_, _rendered_, and _unload_.
->>>>>>> fd6923ab
 
 ```javascript
 import { app, Component } from 'apprun';
@@ -245,11 +163,7 @@
   view = state => <div></div>;
   update = {};
 
-<<<<<<< HEAD
-  //optional life cycle functions
-=======
   //life cycle functions
->>>>>>> fd6923ab
   mounted = (props, children, state) => state;
   rendered = state => {};
   unload = state => {};
@@ -265,8 +179,6 @@
 mounted: (props: any, children: any[], state: T) => T | void;
 
 ```
-<<<<<<< HEAD
-=======
 > Note: the _mounted_ function is only called in the child component.
 
 ```javascript
@@ -287,7 +199,6 @@
 }
 new Parent().start(document.body);
 ```
->>>>>>> fd6923ab
 
 ### rendered
 
