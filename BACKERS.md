## Thank you for your support

<<<<<<< HEAD
=======
* Alfred Nerstu
>>>>>>> fd6923ab
* Gyuri Lajos
* Lorenz Glißmann
* Kevin Shi
* Chancy Kennedy<|MERGE_RESOLUTION|>--- conflicted
+++ resolved
@@ -1,9 +1,6 @@
 ## Thank you for your support
 
-<<<<<<< HEAD
-=======
 * Alfred Nerstu
->>>>>>> fd6923ab
 * Gyuri Lajos
 * Lorenz Glißmann
 * Kevin Shi
