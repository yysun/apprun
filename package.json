{
  "name": "apprun",
<<<<<<< HEAD
  "version": "2.16.0",
  "description": "",
=======
  "version": "1.16.2",
  "description": "JavaScript framework that has Elm inspired architecture, event pub-sub and components",
>>>>>>> f2315a25
  "main": "dist/apprun.js",
  "types": "apprun.d.ts",
  "bin": "apprun-cli.js",
  "scripts": {
    "lint": "tslint --project tsconfig.json",
    "build": "webpack -p --mode production",
    "test": "jest --watch",
    "jest": "jest",
    "start": "webpack-dev-server --mode development",
    "build:docs": "marked -i docs/README.md -o demo/components/home.html"
  },
  "keywords": [
    "JavaScript",
    "TypeScript",
    "model-view-update",
    "elm architecture",
    "virtual DOM",
    "apprun",
    "app.run",
    "app.start"
  ],
  "author": "Yiyi Sun <yiyisun@gmail.com>",
  "license": "MIT",
  "repository": {
    "type": "git",
    "url": "git+https://github.com/yysun/apprun.git"
  },
  "bugs": {
    "url": "https://github.com/yysun/apprun/issues"
  },
  "homepage": "https://github.com/yysun/apprun#readme",
  "dependencies": {
    "commander": "^2.19.0"
  },
  "devDependencies": {
    "@types/jasmine": "^3.3.9",
    "jasmine-core": "^3.3.0",
    "jest": "^23.6.0",
    "json-loader": "^0.5.7",
    "marked": "^0.6.0",
    "morphdom": "^2.3.3",
    "ts-jest": "^23.10.5",
    "ts-loader": "^5.3.3",
    "tslint": "^5.12.0",
    "typescript": "^3.3.3",
    "webpack": "^4.29.4",
    "webpack-cli": "^3.2.3",
    "webpack-dev-server": "^3.1.14"
  },
  "jest": {
    "transform": {
      "^.+\\.tsx?$": "ts-jest"
    },
    "testRegex": "(/__tests__/.*|(\\.|/)(test|spec))\\.(jsx?|tsx?)$",
    "moduleFileExtensions": [
      "ts",
      "tsx",
      "js",
      "jsx",
      "json",
      "node"
    ],
    "globals": {
      "ts-jest": {
        "enableTsDiagnostics": true
      }
    }
  }
}<|MERGE_RESOLUTION|>--- conflicted
+++ resolved
@@ -1,12 +1,7 @@
 {
   "name": "apprun",
-<<<<<<< HEAD
-  "version": "2.16.0",
-  "description": "",
-=======
-  "version": "1.16.2",
+  "version": "2.16.1",
   "description": "JavaScript framework that has Elm inspired architecture, event pub-sub and components",
->>>>>>> f2315a25
   "main": "dist/apprun.js",
   "types": "apprun.d.ts",
   "bin": "apprun-cli.js",
@@ -44,7 +39,7 @@
   "devDependencies": {
     "@types/jasmine": "^3.3.9",
     "jasmine-core": "^3.3.0",
-    "jest": "^23.6.0",
+    "jest": "^24.1.0",
     "json-loader": "^0.5.7",
     "marked": "^0.6.0",
     "morphdom": "^2.3.3",
