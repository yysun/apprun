--- conflicted
+++ resolved
@@ -1,10 +1,6 @@
 {
   "name": "apprun",
-<<<<<<< HEAD
   "version": "2.21.0",
-=======
-  "version": "1.21.0",
->>>>>>> b2db5914
   "description": "JavaScript library that has Elm inspired architecture, event pub-sub and components",
   "main": "dist/apprun.js",
   "module": "dist/apprun.esm.js",
@@ -49,21 +45,16 @@
     "jasmine-core": "^3.4.0",
     "jest": "^24.9.0",
     "json-loader": "^0.5.7",
-<<<<<<< HEAD
-    "marked": "^0.6.2",
-    "rollup": "^1.12.3",
-    "rollup-plugin-filesize": "^6.1.0",
+    "marked": "^0.7.0",
+    "rollup": "^1.20.3",
+    "rollup-plugin-filesize": "^6.2.0",
     "rollup-plugin-sourcemaps": "^0.4.2",
-    "rollup-plugin-terser": "^5.0.0",
-=======
-    "marked": "^0.7.0",
-    "morphdom": "^2.5.3",
->>>>>>> b2db5914
+    "rollup-plugin-terser": "^5.1.1",
     "ts-jest": "^24.0.2",
     "ts-loader": "^6.0.4",
-    "tslint": "^5.15.0",
+    "tslint": "^5.19.0",
     "typescript": "^3.5.3",
-    "webpack": "^4.39.2",
+    "webpack": "^4.39.3",
     "webpack-cli": "^3.3.7",
     "webpack-dev-server": "^3.8.0"
   },
