{
  "name": "apprun",
<<<<<<< HEAD
  "version": "2.0.0",
=======
  "version": "1.13.1",
>>>>>>> b29650a4
  "description": "",
  "main": "dist/apprun.js",
  "types": "apprun.d.ts",
  "bin": "apprun-cli.js",
  "scripts": {
    "build": "webpack -p --mode production",
    "test": "jest --watch",
    "jest": "jest",
    "start": "webpack-dev-server --mode development",
    "build:docs": "marked -i docs/README.md -o demo/components/home.html"
  },
  "keywords": [
    "JavaScript",
    "TypeScript",
    "model-view-update",
    "elm architecture",
    "virtual DOM",
    "apprun",
    "app.run",
    "app.start"
  ],
  "author": "Yiyi Sun <yiyisun@gmail.com>",
  "license": "MIT",
  "repository": {
    "type": "git",
    "url": "git+https://github.com/yysun/apprun.git"
  },
  "bugs": {
    "url": "https://github.com/yysun/apprun/issues"
  },
  "homepage": "https://github.com/yysun/apprun#readme",
  "dependencies": {
    "commander": "^2.11.0"
  },
  "devDependencies": {
    "@types/jasmine": "^2.8.6",
    "jasmine-core": "^2.99.1",
    "jest": "^22.4.3",
    "json-loader": "^0.5.7",
    "marked": "^0.3.19",
    "morphdom": "^2.3.2",
    "ts-jest": "^22.4.4",
    "ts-loader": "^4.2.0",
    "typescript": "^2.8.3",
    "webpack": "^4.6.0",
    "webpack-cli": "^2.0.15",
    "webpack-dev-server": "^3.1.3"
  },
  "jest": {
    "transform": {
      "^.+\\.tsx?$": "ts-jest"
    },
    "testRegex": "(/__tests__/.*|(\\.|/)(test|spec))\\.(jsx?|tsx?)$",
    "moduleFileExtensions": [
      "ts",
      "tsx",
      "js",
      "jsx",
      "json",
      "node"
    ],
    "globals": {
      "ts-jest": {
        "enableTsDiagnostics": true
      }
    }
  }
}<|MERGE_RESOLUTION|>--- conflicted
+++ resolved
@@ -1,10 +1,6 @@
 {
   "name": "apprun",
-<<<<<<< HEAD
   "version": "2.0.0",
-=======
-  "version": "1.13.1",
->>>>>>> b29650a4
   "description": "",
   "main": "dist/apprun.js",
   "types": "apprun.d.ts",
