{
  "name": "apprun",
<<<<<<< HEAD
  "version": "2.0.1",
=======
  "version": "1.13.2",
>>>>>>> d01e8189
  "description": "",
  "main": "dist/apprun.js",
  "types": "apprun.d.ts",
  "bin": "apprun-cli.js",
  "scripts": {
    "build": "webpack -p --mode production",
    "test": "jest --watch",
    "jest": "jest",
    "start": "webpack-dev-server --mode development",
    "build:docs": "marked -i docs/README.md -o demo/components/home.html"
  },
  "keywords": [
    "JavaScript",
    "TypeScript",
    "model-view-update",
    "elm architecture",
    "virtual DOM",
    "apprun",
    "app.run",
    "app.start"
  ],
  "author": "Yiyi Sun <yiyisun@gmail.com>",
  "license": "MIT",
  "repository": {
    "type": "git",
    "url": "git+https://github.com/yysun/apprun.git"
  },
  "bugs": {
    "url": "https://github.com/yysun/apprun/issues"
  },
  "homepage": "https://github.com/yysun/apprun#readme",
  "dependencies": {
    "commander": "^2.15.1"
  },
  "devDependencies": {
    "@types/jasmine": "^2.8.6",
    "jasmine-core": "^2.99.1",
    "jest": "^22.4.3",
    "json-loader": "^0.5.7",
    "marked": "^0.4.0",
    "morphdom": "^2.3.2",
    "ts-jest": "^22.4.4",
    "ts-loader": "^4.2.0",
    "typescript": "^2.8.3",
    "webpack": "^4.6.0",
    "webpack-cli": "^2.0.15",
    "webpack-dev-server": "^3.1.3"
  },
  "jest": {
    "transform": {
      "^.+\\.tsx?$": "ts-jest"
    },
    "testRegex": "(/__tests__/.*|(\\.|/)(test|spec))\\.(jsx?|tsx?)$",
    "moduleFileExtensions": [
      "ts",
      "tsx",
      "js",
      "jsx",
      "json",
      "node"
    ],
    "globals": {
      "ts-jest": {
        "enableTsDiagnostics": true
      }
    }
  }
}<|MERGE_RESOLUTION|>--- conflicted
+++ resolved
@@ -1,10 +1,6 @@
 {
   "name": "apprun",
-<<<<<<< HEAD
   "version": "2.0.1",
-=======
-  "version": "1.13.2",
->>>>>>> d01e8189
   "description": "",
   "main": "dist/apprun.js",
   "types": "apprun.d.ts",
