{
  "name": "apprun",
<<<<<<< HEAD
  "version": "2.28.3",
=======
  "version": "3.28.3",
>>>>>>> 6137326f
  "description": "JavaScript library that has Elm inspired architecture, event pub-sub and components",
  "main": "dist/apprun.js",
  "module": "dist/apprun.esm.js",
  "types": "apprun.d.ts",
  "bin": {
    "apprun": "apprun-cli.js"
  },
  "scripts": {
<<<<<<< HEAD
    "lint": "tslint --project tsconfig.json",
=======
>>>>>>> 6137326f
    "build": "tsc -p src && rollup -c && webpack --mode production",
    "test": "jest --watch",
    "jest": "jest",
    "jest:debug": "node --inspect node_modules/.bin/jest --runInBand",
    "start": "webpack serve --mode development",
    "build:docs": "marked -i README.md -o demo/home.html & marked -i WHATSNEW.md -o demo/new.html",
    "rollup": "tsc -p src && rollup -c"
  },
  "keywords": [
    "JavaScript",
    "TypeScript",
    "model-view-update",
    "elm architecture",
    "virtual DOM",
    "apprun",
    "app.run",
    "app.start"
  ],
  "author": "Yiyi Sun <yiyisun@gmail.com>",
  "license": "MIT",
  "repository": {
    "type": "git",
    "url": "git+https://github.com/yysun/apprun.git"
  },
  "bugs": {
    "url": "https://github.com/yysun/apprun/issues"
  },
  "homepage": "https://github.com/yysun/apprun#readme",
  "dependencies": {
<<<<<<< HEAD
    "commander": "^6.2.1"
  },
  "devDependencies": {
    "@rollup/plugin-commonjs": "^18.0.0",
    "@rollup/plugin-node-resolve": "^11.2.1",
    "@types/jest": "^26.0.22",
    "jest": "^26.6.3",
    "json-loader": "^0.5.7",
    "marked": "^2.0.3",
    "morphdom": "^2.6.1",
    "rollup": "^2.45.2",
    "rollup-plugin-sourcemaps": "^0.6.3",
    "rollup-plugin-terser": "^7.0.2",
    "ts-jest": "^26.5.5",
    "ts-loader": "^8.1.0",
    "typescript": "^4.2.4",
    "webpack": "^5.33.2",
    "webpack-cli": "^4.6.0",
=======
    "commander": "^7.2.0"
  },
  "devDependencies": {
    "@rollup/plugin-commonjs": "^19.0.0",
    "@rollup/plugin-node-resolve": "^13.0.0",
    "@types/jest": "^26.0.23",
    "jest": "^26.6.3",
    "json-loader": "^0.5.7",
    "lit-html": "1.4.1",
    "marked": "^2.0.3",
    "rollup": "^2.48.0",
    "rollup-plugin-filesize": "^9.1.1",
    "rollup-plugin-node-resolve": "^5.2.0",
    "rollup-plugin-sourcemaps": "^0.6.3",
    "rollup-plugin-terser": "^7.0.2",
    "ts-jest": "^26.5.6",
    "ts-loader": "^9.1.2",
    "typescript": "^4.2.4",
    "webpack": "^5.37.0",
    "webpack-cli": "^4.7.0",
>>>>>>> 6137326f
    "webpack-dev-server": "^3.11.2"
  },
  "jest": {
    "transformIgnorePatterns": [
      "/node_modules/(?!lit-html).+\\.js"
    ],
    "transform": {
      "^.+\\.(t|j)sx?$": "ts-jest"
    },
    "testRegex": "(/__tests__/.*|(\\.|/)(test|spec))\\.(jsx?|tsx?)$",
    "moduleFileExtensions": [
      "ts",
      "tsx",
      "js",
      "jsx",
      "json",
      "node"
    ],
    "globals": {
      "ts-jest": {
        "diagnostics": true,
        "tsconfig": "tsconfig.jest.json"
      }
    }
  }
}<|MERGE_RESOLUTION|>--- conflicted
+++ resolved
@@ -1,10 +1,6 @@
 {
   "name": "apprun",
-<<<<<<< HEAD
-  "version": "2.28.3",
-=======
   "version": "3.28.3",
->>>>>>> 6137326f
   "description": "JavaScript library that has Elm inspired architecture, event pub-sub and components",
   "main": "dist/apprun.js",
   "module": "dist/apprun.esm.js",
@@ -13,10 +9,6 @@
     "apprun": "apprun-cli.js"
   },
   "scripts": {
-<<<<<<< HEAD
-    "lint": "tslint --project tsconfig.json",
-=======
->>>>>>> 6137326f
     "build": "tsc -p src && rollup -c && webpack --mode production",
     "test": "jest --watch",
     "jest": "jest",
@@ -46,26 +38,6 @@
   },
   "homepage": "https://github.com/yysun/apprun#readme",
   "dependencies": {
-<<<<<<< HEAD
-    "commander": "^6.2.1"
-  },
-  "devDependencies": {
-    "@rollup/plugin-commonjs": "^18.0.0",
-    "@rollup/plugin-node-resolve": "^11.2.1",
-    "@types/jest": "^26.0.22",
-    "jest": "^26.6.3",
-    "json-loader": "^0.5.7",
-    "marked": "^2.0.3",
-    "morphdom": "^2.6.1",
-    "rollup": "^2.45.2",
-    "rollup-plugin-sourcemaps": "^0.6.3",
-    "rollup-plugin-terser": "^7.0.2",
-    "ts-jest": "^26.5.5",
-    "ts-loader": "^8.1.0",
-    "typescript": "^4.2.4",
-    "webpack": "^5.33.2",
-    "webpack-cli": "^4.6.0",
-=======
     "commander": "^7.2.0"
   },
   "devDependencies": {
@@ -86,7 +58,6 @@
     "typescript": "^4.2.4",
     "webpack": "^5.37.0",
     "webpack-cli": "^4.7.0",
->>>>>>> 6137326f
     "webpack-dev-server": "^3.11.2"
   },
   "jest": {
